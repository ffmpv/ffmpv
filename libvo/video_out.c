/*
 * libvo common functions, variables used by many/all drivers.
 *
 * This file is part of MPlayer.
 *
 * MPlayer is free software; you can redistribute it and/or modify
 * it under the terms of the GNU General Public License as published by
 * the Free Software Foundation; either version 2 of the License, or
 * (at your option) any later version.
 *
 * MPlayer is distributed in the hope that it will be useful,
 * but WITHOUT ANY WARRANTY; without even the implied warranty of
 * MERCHANTABILITY or FITNESS FOR A PARTICULAR PURPOSE.  See the
 * GNU General Public License for more details.
 *
 * You should have received a copy of the GNU General Public License along
 * with MPlayer; if not, write to the Free Software Foundation, Inc.,
 * 51 Franklin Street, Fifth Floor, Boston, MA 02110-1301 USA.
 */

#include <stdio.h>
#include <stdlib.h>
#include <string.h>

#include <unistd.h>
//#include <sys/mman.h>

#include "config.h"
#include "options.h"
#include "talloc.h"
#include "video_out.h"
#include "aspect.h"
#include "geometry.h"

#include "mp_msg.h"
#include "help_mp.h"

#include "osdep/shmem.h"
#ifdef CONFIG_X11
#include "x11_common.h"
#endif

int xinerama_screen = -1;
int xinerama_x;
int xinerama_y;

int vo_nomouse_input = 0;
int vo_grabpointer = 1;
int vo_doublebuffering = 1;
int vo_vsync = 0;
int vo_fs = 0;
int vo_fsmode = 0;
float vo_panscan = 0.0f;
int vo_adapter_num=0;
int vo_refresh_rate=0;
int vo_keepaspect=1;
int vo_rootwin=0;
int vo_border=1;
int64_t WinID = -1;

int vo_pts=0; // for hw decoding
float vo_fps=0;

char *vo_subdevice = NULL;
int vo_directrendering=0;

int vo_colorkey = 0x0000ff00; // default colorkey is green
                              // (0xff000000 means that colorkey has been disabled)

//
// Externally visible list of all vo drivers
//
extern struct vo_driver video_out_mga;
extern struct vo_driver video_out_xmga;
extern struct vo_driver video_out_x11;
extern struct vo_driver video_out_xover;
extern struct vo_driver video_out_xvmc;
extern struct vo_driver video_out_vdpau;
extern struct vo_driver video_out_xv;
extern struct vo_driver video_out_gl;
extern struct vo_driver video_out_gl2;
extern struct vo_driver video_out_dga;
extern struct vo_driver video_out_sdl;
extern struct vo_driver video_out_3dfx;
extern struct vo_driver video_out_tdfxfb;
extern struct vo_driver video_out_s3fb;
extern struct vo_driver video_out_wii;
extern struct vo_driver video_out_null;
extern struct vo_driver video_out_zr;
extern struct vo_driver video_out_zr2;
extern struct vo_driver video_out_bl;
extern struct vo_driver video_out_fbdev;
extern struct vo_driver video_out_fbdev2;
extern struct vo_driver video_out_svga;
extern struct vo_driver video_out_png;
extern struct vo_driver video_out_ggi;
extern struct vo_driver video_out_aa;
extern struct vo_driver video_out_caca;
extern struct vo_driver video_out_mpegpes;
extern struct vo_driver video_out_yuv4mpeg;
extern struct vo_driver video_out_direct3d;
extern struct vo_driver video_out_directx;
extern struct vo_driver video_out_kva;
extern struct vo_driver video_out_dxr2;
extern struct vo_driver video_out_dxr3;
extern struct vo_driver video_out_ivtv;
extern struct vo_driver video_out_v4l2;
extern struct vo_driver video_out_jpeg;
extern struct vo_driver video_out_gif89a;
extern struct vo_driver video_out_vesa;
extern struct vo_driver video_out_directfb;
extern struct vo_driver video_out_dfbmga;
extern struct vo_driver video_out_xvidix;
extern struct vo_driver video_out_winvidix;
extern struct vo_driver video_out_cvidix;
extern struct vo_driver video_out_tdfx_vid;
extern struct vo_driver video_out_xvr100;
extern struct vo_driver video_out_tga;
extern struct vo_driver video_out_corevideo;
extern struct vo_driver video_out_quartz;
extern struct vo_driver video_out_pnm;
extern struct vo_driver video_out_md5sum;

const struct vo_driver *video_out_drivers[] =
{
#ifdef CONFIG_XVR100
        &video_out_xvr100,
#endif
#ifdef CONFIG_TDFX_VID
        &video_out_tdfx_vid,
#endif
#ifdef CONFIG_DIRECTX
        &video_out_directx,
#endif
#ifdef CONFIG_DIRECT3D
        &video_out_direct3d,
#endif
#ifdef CONFIG_KVA
        &video_out_kva,
#endif
#ifdef CONFIG_COREVIDEO
        &video_out_corevideo,
#endif
#ifdef CONFIG_QUARTZ
        &video_out_quartz,
#endif
#ifdef CONFIG_XMGA
        &video_out_xmga,
#endif
#ifdef CONFIG_MGA
        &video_out_mga,
#endif
#ifdef CONFIG_TDFXFB
        &video_out_tdfxfb,
#endif
#ifdef CONFIG_S3FB
        &video_out_s3fb,
#endif
#ifdef CONFIG_WII
        &video_out_wii,
#endif
#ifdef CONFIG_3DFX
        &video_out_3dfx,
#endif
#ifdef CONFIG_XV
        &video_out_xv,
#endif
#if CONFIG_VDPAU
        &video_out_vdpau,
#endif
#ifdef CONFIG_X11
        &video_out_x11,
        &video_out_xover,
#endif
#ifdef CONFIG_GL
        &video_out_gl,
        &video_out_gl2,
#endif
#ifdef CONFIG_DGA
        &video_out_dga,
#endif
#ifdef CONFIG_SDL
        &video_out_sdl,
#endif
#ifdef CONFIG_GGI
        &video_out_ggi,
#endif
#ifdef CONFIG_FBDEV
        &video_out_fbdev,
        &video_out_fbdev2,
#endif
#ifdef CONFIG_SVGALIB
        &video_out_svga,
#endif
#ifdef CONFIG_AA
        &video_out_aa,
#endif
#ifdef CONFIG_CACA
        &video_out_caca,
#endif
#ifdef CONFIG_DXR2
        &video_out_dxr2,
#endif
#ifdef CONFIG_DXR3
        &video_out_dxr3,
#endif
#ifdef CONFIG_IVTV
        &video_out_ivtv,
#endif
#ifdef CONFIG_V4L2_DECODER
        &video_out_v4l2,
#endif
#ifdef CONFIG_ZR
        &video_out_zr,
        &video_out_zr2,
#endif
#ifdef CONFIG_BL
        &video_out_bl,
#endif
#ifdef CONFIG_VESA
        &video_out_vesa,
#endif
#ifdef CONFIG_DIRECTFB
        &video_out_directfb,
#endif
#ifdef CONFIG_DFBMGA
        &video_out_dfbmga,
#endif
#ifdef CONFIG_VIDIX
#ifdef CONFIG_X11
        &video_out_xvidix,
#endif
#if defined(__MINGW32__) || defined(__CYGWIN__)
        &video_out_winvidix,
#endif
        &video_out_cvidix,
#endif
        &video_out_null,
        // should not be auto-selected
#if CONFIG_XVMC
        &video_out_xvmc,
#endif
        &video_out_mpegpes,
#ifdef CONFIG_YUV4MPEG
        &video_out_yuv4mpeg,
#endif
#ifdef CONFIG_PNG
        &video_out_png,
#endif
#ifdef CONFIG_JPEG
        &video_out_jpeg,
#endif
#ifdef CONFIG_GIF
        &video_out_gif89a,
#endif
#ifdef CONFIG_TGA
        &video_out_tga,
#endif
#ifdef CONFIG_PNM
        &video_out_pnm,
#endif
#ifdef CONFIG_MD5SUM
        &video_out_md5sum,
#endif
        NULL
};


static int vo_preinit(struct vo *vo, const char *arg)
{
    return vo->driver->preinit(vo, arg);
}

int vo_control(struct vo *vo, uint32_t request, void *data)
{
    return vo->driver->control(vo, request, data);
}

int vo_draw_frame(struct vo *vo, uint8_t *src[])
{
    if (!vo->config_ok)
        return 0;
    return vo->driver->draw_frame(vo, src);
}

int vo_draw_slice(struct vo *vo, uint8_t *src[], int stride[], int w, int h, int x, int y)
{
    return vo->driver->draw_slice(vo, src, stride, w, h, x, y);
}

void vo_draw_osd(struct vo *vo, struct osd_state *osd)
{
    if (!vo->config_ok)
        return;
    vo->driver->draw_osd(vo, osd);
}

void vo_flip_page(struct vo *vo)
{
    if (!vo->config_ok)
        return;
    vo->driver->flip_page(vo);
}

void vo_check_events(struct vo *vo)
{
    if (!vo->config_ok)
        return;
    vo->driver->check_events(vo);
}

void vo_destroy(struct vo *vo)
{
    vo->driver->uninit(vo);
    talloc_free(vo);
}

void list_video_out(void)
{
    int i = 0;
    mp_tmsg(MSGT_CPLAYER, MSGL_INFO, "Available video output drivers:\n");
    mp_msg(MSGT_IDENTIFY, MSGL_INFO, "ID_VIDEO_OUTPUTS\n");
    while (video_out_drivers[i]) {
        const vo_info_t *info = video_out_drivers[i++]->info;
        mp_msg(MSGT_GLOBAL, MSGL_INFO,"\t%s\t%s\n", info->short_name, info->name);
    }
    mp_msg(MSGT_GLOBAL, MSGL_INFO,"\n");
}

struct vo *init_best_video_out(struct MPOpts *opts, struct vo_x11_state *x11,
                               struct mp_fifo *key_fifo,
                               struct input_ctx *input_ctx)
{
    char **vo_list = opts->video_driver_list;
    int i;
    struct vo *vo = talloc_ptrtype(NULL, vo);
    struct vo initial_values = {
        .opts = opts,
        .x11 = x11,
        .key_fifo = key_fifo,
        .input_ctx = input_ctx,
    };
    // first try the preferred drivers, with their optional subdevice param:
    if (vo_list && vo_list[0])
        while (vo_list[0][0]) {
            char *name = strdup(vo_list[0]);
            vo_subdevice = strchr(name,':');
            if (!strcmp(name, "pgm"))
                mp_tmsg(MSGT_CPLAYER, MSGL_ERR, "The pgm video output driver has been replaced by -vo pnm:pgmyuv.\n");
            if (!strcmp(name, "md5"))
                mp_tmsg(MSGT_CPLAYER, MSGL_ERR, "The md5 video output driver has been replaced by -vo md5sum.\n");
            if (vo_subdevice) {
                vo_subdevice[0] = 0;
                ++vo_subdevice;
            }
            for (i = 0; video_out_drivers[i]; i++) {
                const struct vo_driver *video_driver = video_out_drivers[i];
                const vo_info_t *info = video_driver->info;
                if (!strcmp(info->short_name, name)) {
                    // name matches, try it
                    *vo = initial_values;
                    vo->driver = video_driver;
                    if (!vo_preinit(vo, vo_subdevice)) {
                        free(name);
                        return vo; // success!
                    }
                    talloc_free_children(vo);
		}
	    }
            // continue...
            free(name);
            ++vo_list;
            if (!(vo_list[0]))
                return NULL; // do NOT fallback to others
	}
    // now try the rest...
    vo_subdevice = NULL;
    for (i = 0; video_out_drivers[i]; i++) {
        const struct vo_driver *video_driver = video_out_drivers[i];
        *vo = initial_values;
        vo->driver = video_driver;
        if (!vo_preinit(vo, vo_subdevice))
            return vo; // success!
        talloc_free_children(vo);
    }
    free(vo);
    return NULL;
}

int vo_config(struct vo *vo, uint32_t width, uint32_t height,
                     uint32_t d_width, uint32_t d_height, uint32_t flags,
                     char *title, uint32_t format)
{
    struct MPOpts *opts = vo->opts;
    panscan_init(vo);
    aspect_save_orig(vo, width, height);
    aspect_save_prescale(vo, d_width, d_height);

    if (vo_control(vo, VOCTRL_UPDATE_SCREENINFO, NULL) == VO_TRUE) {
        aspect(vo, &d_width, &d_height, A_NOZOOM);
        vo->dx = (int)(opts->vo_screenwidth - d_width) / 2;
        vo->dy = (int)(opts->vo_screenheight - d_height) / 2;
        geometry(&vo->dx, &vo->dy, &d_width, &d_height,
                 opts->vo_screenwidth, opts->vo_screenheight);
        vo->dx += xinerama_x;
        vo->dy += xinerama_y;
        vo->dwidth = d_width;
        vo->dheight = d_height;
    }

    int ret = vo->driver->config(vo, width, height, d_width, d_height, flags,
                                 title, format);
    vo->config_ok = (ret == 0);
    vo->config_count += vo->config_ok;
    return ret;
}

/**
 * \brief lookup an integer in a table, table must have 0 as the last key
 * \param key key to search for
 * \result translation corresponding to key or "to" value of last mapping
 *         if not found.
 */
int lookup_keymap_table(const struct keymap *map, int key) {
  while (map->from && map->from != key) map++;
  return map->to;
}

/**
 * \brief helper function for the kind of panscan-scaling that needs a source
 *        and destination rectangle like Direct3D and VDPAU
 */
static void src_dst_split_scaling(int src_size, int dst_size, int scaled_src_size,
                                  int *src_start, int *src_end, int *dst_start, int *dst_end) {
  if (scaled_src_size > dst_size) {
    int border = src_size * (scaled_src_size - dst_size) / scaled_src_size;
    // round to a multiple of 2, this is at least needed for vo_direct3d and ATI cards
    border = (border / 2 + 1) & ~1;
    *src_start = border;
    *src_end   = src_size - border;
    *dst_start = 0;
    *dst_end   = dst_size;
  } else {
    *src_start = 0;
    *src_end   = src_size;
    *dst_start = (dst_size - scaled_src_size) / 2;
    *dst_end   = *dst_start + scaled_src_size;
  }
}

/**
 * Calculate the appropriate source and destination rectangle to
 * get a correctly scaled picture, including pan-scan.
 * Can be extended to take future cropping support into account.
 *
 * \param crop specifies the cropping border size in the left, right, top and bottom members, may be NULL
 * \param borders the border values as e.g. EOSD (ASS) and properly placed DVD highlight support requires,
 *                may be NULL and only left and top are currently valid.
 */
void calc_src_dst_rects(struct vo *vo, int src_width, int src_height,
                        struct vo_rect *src, struct vo_rect *dst,
                        struct vo_rect *borders, const struct vo_rect *crop)
{
  static const struct vo_rect no_crop = {0, 0, 0, 0, 0, 0};
  int scaled_width  = 0;
  int scaled_height = 0;
  if (!crop) crop = &no_crop;
  src_width  -= crop->left + crop->right;
  src_height -= crop->top  + crop->bottom;
  if (src_width  < 2) src_width  = 2;
  if (src_height < 2) src_height = 2;
  dst->left = 0; dst->right  = vo->dwidth;
  dst->top  = 0; dst->bottom = vo->dheight;
  src->left = 0; src->right  = src_width;
  src->top  = 0; src->bottom = src_height;
  if (borders) {
    borders->left = 0; borders->top = 0;
  }
<<<<<<< HEAD
  if (vo_fs) {
    aspect(vo, &scaled_width, &scaled_height, A_ZOOM);
    panscan_calc(vo);
    scaled_width  += vo->panscan_x;
    scaled_height += vo->panscan_y;
=======
  if (aspect_scaling()) {
    aspect(&scaled_width, &scaled_height, A_WINZOOM);
    panscan_calc_windowed();
    scaled_width  += vo_panscan_x;
    scaled_height += vo_panscan_y;
>>>>>>> dcfd043e
    if (borders) {
      borders->left = (vo->dwidth  - scaled_width ) / 2;
      borders->top  = (vo->dheight - scaled_height) / 2;
    }
    src_dst_split_scaling(src_width, vo->dwidth, scaled_width,
                          &src->left, &src->right, &dst->left, &dst->right);
    src_dst_split_scaling(src_height, vo->dheight, scaled_height,
                          &src->top, &src->bottom, &dst->top, &dst->bottom);
  }
  src->left += crop->left; src->right  += crop->left;
  src->top  += crop->top;  src->bottom += crop->top;
  src->width  = src->right  - src->left;
  src->height = src->bottom - src->top;
  dst->width  = dst->right  - dst->left;
  dst->height = dst->bottom - dst->top;
}

#if defined(CONFIG_FBDEV) || defined(CONFIG_VESA)
/* Borrowed from vo_fbdev.c
Monitor ranges related functions*/

char *monitor_hfreq_str = NULL;
char *monitor_vfreq_str = NULL;
char *monitor_dotclock_str = NULL;

float range_max(range_t *r)
{
float max = 0;

	for (/* NOTHING */; (r->min != -1 && r->max != -1); r++)
		if (max < r->max) max = r->max;
	return max;
}


int in_range(range_t *r, float f)
{
	for (/* NOTHING */; (r->min != -1 && r->max != -1); r++)
		if (f >= r->min && f <= r->max)
			return 1;
	return 0;
}

range_t *str2range(char *s)
{
	float tmp_min, tmp_max;
	char *endptr = s;	// to start the loop
	range_t *r = NULL;
	int i;

	if (!s)
		return NULL;
	for (i = 0; *endptr; i++) {
		if (*s == ',')
			goto out_err;
		if (!(r = (range_t *) realloc(r, sizeof(*r) * (i + 2)))) {
			mp_msg(MSGT_GLOBAL, MSGL_WARN,"can't realloc 'r'\n");
			return NULL;
		}
		tmp_min = strtod(s, &endptr);
		if (*endptr == 'k' || *endptr == 'K') {
			tmp_min *= 1000.0;
			endptr++;
		} else if (*endptr == 'm' || *endptr == 'M') {
			tmp_min *= 1000000.0;
			endptr++;
		}
		if (*endptr == '-') {
			tmp_max = strtod(endptr + 1, &endptr);
			if (*endptr == 'k' || *endptr == 'K') {
				tmp_max *= 1000.0;
				endptr++;
			} else if (*endptr == 'm' || *endptr == 'M') {
				tmp_max *= 1000000.0;
				endptr++;
			}
			if (*endptr != ',' && *endptr)
				goto out_err;
		} else if (*endptr == ',' || !*endptr) {
			tmp_max = tmp_min;
		} else
			goto out_err;
		r[i].min = tmp_min;
		r[i].max = tmp_max;
		if (r[i].min < 0 || r[i].max < 0)
			goto out_err;
		s = endptr + 1;
	}
	r[i].min = r[i].max = -1;
	return r;
out_err:
	if (r)
		free(r);
	return NULL;
}

/* Borrowed from vo_fbdev.c END */
#endif<|MERGE_RESOLUTION|>--- conflicted
+++ resolved
@@ -476,19 +476,11 @@
   if (borders) {
     borders->left = 0; borders->top = 0;
   }
-<<<<<<< HEAD
-  if (vo_fs) {
-    aspect(vo, &scaled_width, &scaled_height, A_ZOOM);
-    panscan_calc(vo);
+  if (aspect_scaling()) {
+    aspect(vo, &scaled_width, &scaled_height, A_WINZOOM);
+    panscan_calc_windowed(vo);
     scaled_width  += vo->panscan_x;
     scaled_height += vo->panscan_y;
-=======
-  if (aspect_scaling()) {
-    aspect(&scaled_width, &scaled_height, A_WINZOOM);
-    panscan_calc_windowed();
-    scaled_width  += vo_panscan_x;
-    scaled_height += vo_panscan_y;
->>>>>>> dcfd043e
     if (borders) {
       borders->left = (vo->dwidth  - scaled_width ) / 2;
       borders->top  = (vo->dheight - scaled_height) / 2;
